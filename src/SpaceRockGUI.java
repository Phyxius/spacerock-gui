<<<<<<< HEAD
import Util.Rock;
import javafx.application.Application;
import javafx.event.ActionEvent;
import javafx.event.EventHandler;
import javafx.geometry.Insets;
import javafx.scene.*;
import javafx.scene.control.*;
import javafx.scene.input.ScrollEvent;
=======
import Commands.Asteroid;
import Commands.AsteroidData;
import Commands.IncomingListener;
import Network.Connection;
import Network.DummySat;
import Processing.DebrisProcessor;
import javafx.animation.AnimationTimer;
import javafx.application.Application;
import javafx.collections.ObservableList;
import javafx.geometry.Insets;
import javafx.scene.*;
import javafx.scene.control.*;
>>>>>>> 1c735865
import javafx.scene.layout.BorderPane;
import javafx.scene.layout.GridPane;
import javafx.scene.layout.HBox;
import javafx.scene.layout.VBox;
import javafx.scene.paint.Color;
<<<<<<< HEAD
=======
import javafx.scene.paint.PhongMaterial;
import javafx.scene.shape.Sphere;
>>>>>>> 1c735865
import javafx.stage.Stage;

import java.util.ArrayList;
import java.util.List;

/**
<<<<<<< HEAD
 * @author Sahba and Kathrina
 */
public class SpaceRockGUI extends Application
{
  private PerspectiveCamera viewCamera;
  private Group rockGroup;
  TextArea terminalText;

  @Override
  public void start(Stage stage) throws Exception
  {
    SubScene view = createView();
    view.setOnScroll(new EventHandler<ScrollEvent>()
    {
      @Override
      public void handle(ScrollEvent event)
      {
        viewCamera.setTranslateZ(viewCamera.getTranslateZ() + event.getDeltaY());
      }
    });
    BorderPane mainPane = new BorderPane(view);
    mainPane.setRight(createLeftPane());
    mainPane.setBottom(createButtom());
    Scene scene = new Scene(mainPane);
    stage.setScene(scene);
    stage.setTitle("Space Rock Control Center");
    //set textarea here
    Rock.setTextArea(terminalText);
    stage.show();
  }

  private Node createLeftPane()
  {
    VBox box = new VBox(5);
    box.setPadding(new Insets(5, 5, 5, 5));
    Label statusLabel = new Label("  Connection Status:  ");
    statusLabel.setStyle("-fx-font-size:large");
    Button statusButton = new Button("Active");

    HBox statusBox = new HBox();
    statusBox.setPadding(new Insets(5, 5, 5, 40));
    statusBox.getChildren().addAll(statusButton);

    statusButton.setStyle("-fx-background-color: Green;-fx-font-size:large");

    Label modeLabel = new Label("Operation Mode:");
    modeLabel.setStyle("-fx-font-size:large");
    ToggleGroup modeGroup = new ToggleGroup();
    RadioButton autoMode = new RadioButton("Automatic");
    RadioButton manualMode = new RadioButton("Manual");
    autoMode.setSelected(true);
    modeGroup.getToggles().addAll(autoMode, manualMode);

    HBox modeBox = new HBox();
    modeBox.setPadding(new Insets(5, 5, 5, 40));
    Button modeSubmitButton = new Button("submit");
    modeBox.getChildren().addAll(modeSubmitButton);
    box.getChildren().addAll(statusLabel, statusBox, modeLabel, autoMode, manualMode, modeBox);
    return box;
  }

  private Node createButtom()
  {
    GridPane gridPane = new GridPane();
    gridPane.setHgap(10);
    gridPane.setVgap(10);
    gridPane.setGridLinesVisible(false);
    //gridPane.setGridLinesVisible(true);
    gridPane.setPadding(new Insets(5, 10, 5, 10));
    Label gridLabel = new Label("Camera Parameters:");
    gridLabel.setStyle("-fx-font-size:large");
    Label zoomLabel = new Label("Zoom:");
    Slider zoomSlider = new Slider(-2, 2, 0);
    zoomSlider.setShowTickLabels(true);
    zoomSlider.setShowTickMarks(true);
    zoomSlider.setMajorTickUnit(1);
    zoomSlider.setMinorTickCount(1);
    gridPane.add(gridLabel, 0, 0, 3, 1);
    gridPane.add(zoomLabel, 0, 1);
    gridPane.add(zoomSlider, 1, 1, 3, 1);
    Button zoomSubmit = new Button("Submit");
    gridPane.add(zoomSubmit, 4, 1);

    gridPane.add(new Label("Image Size:"), 0, 2);
    TextField imageSizeField = new TextField();
    gridPane.add(imageSizeField, 2, 2);
    Button requestImageButton = new Button("Request");
    gridPane.add(requestImageButton, 4, 2);

    gridPane.add(new Label("Terminal:"), 5, 0);

    terminalText = new TextArea("$>System Initialized\n$>");
    terminalText.setPrefColumnCount(20);
    terminalText.setPrefRowCount(10);
    terminalText.setEditable(false);
    gridPane.add(terminalText, 5, 1, 20, 10);
    Button clearButton = new Button("Clear Terminal");
    clearButton.setOnAction(new EventHandler<ActionEvent>()
    {
      @Override
      public void handle(ActionEvent event)
      {
        terminalText.setText("$>");
      }
    });
    gridPane.add(clearButton,8,11);
    return gridPane;
  }

  private SubScene createView()
  {
    viewCamera = new PerspectiveCamera(false);
    rockGroup = new Group();
    Group root = new Group();
    Rock sphere = new Rock(1, 5, 200, 50, 10, 50);
    Rock sphere2 = new Rock(2, 15, 10, 0, 10, 25);
    sphere.setImage("file:resources/1.jpg");
    sphere2.setImage("file:resources/2.png");

    viewCamera.setTranslateZ(-100);
    addObject(sphere);
    addObject(sphere2);
    root.getChildren().addAll(viewCamera, rockGroup);
    SubScene scene = new SubScene(root, 600, 600);
    scene.setFill(Color.BLACK);
    //viewCamera.setFarClip(1000);
    scene.setCamera(viewCamera);
    return scene;
  }

  void addObject(Rock rock)
  {
    rockGroup.getChildren().addAll(rock);
  }

  /**
   * @param args the command line arguments
   */
  public static void main(String[] args)
  {
    launch(args);
  }
=======
 @author Sahba and Kathrina */
public class SpaceRockGUI extends Application implements IncomingListener {

    private final DebrisProcessor processor = new DebrisProcessor();
    private final Connection netLink = new Connection();
    private final DummySat satellite = new DummySat();
    /* Camera and Group here persist for rendering of Asteroids.  They're updated in
     * the AnimationTimer */
    private PerspectiveCamera viewCamera;
    private Group asteroidGroup = new Group();
    private Asteroid[] lastFrame = null;
    private boolean newData = false;
    private TextArea terminal = new TextArea();

    private AnimationTimer timer = new AnimationTimer() {
        @Override
        public void handle(long now) {
            if (newData) {
                ObservableList<Node> children = asteroidGroup.getChildren();
                children.clear();
                children.add(viewCamera);
                children.addAll(getAsteroidNodes());
                newData = false;
            }
        }
    };


    /**
     @param args the command line arguments
     */
    public static void main(String[] args) {
        launch(args);
    }


    @Override
    public void start(Stage stage) throws Exception {
        //Parent root = FXMLLoader.load(getClass().getResource("SpaceRockGUI.fxml"));

        satellite.start();
        netLink.addIncomingListener(this);
        netLink.connectToDummySat();
        timer.start();

        BorderPane mainPane = new BorderPane(createView());
        mainPane.setRight(createLeftPane());
        mainPane.setBottom(createButtom());
        Scene scene = new Scene(mainPane);
        stage.setScene(scene);
        stage.setTitle("Space Rock Control Center");
        stage.show();
    }


    private Node createLeftPane() {
        VBox box = new VBox(5);
        box.setPadding(new Insets(5, 5, 5, 5));
        Label statusLabel = new Label("  Connection Status:  ");
        statusLabel.setStyle("-fx-font-size:large");
        Button statusButton = new Button("Active");

        HBox statusBox = new HBox();
        statusBox.setPadding(new Insets(5, 5, 5, 40));
        statusBox.getChildren().addAll(statusButton);

        statusButton.setStyle("-fx-background-color: Green;-fx-font-size:large");

        Label modeLabel = new Label("Operation Mode:");
        modeLabel.setStyle("-fx-font-size:large");
        ToggleGroup modeGroup = new ToggleGroup();
        RadioButton autoMode = new RadioButton("Automatic");
        RadioButton manualMode = new RadioButton("Manual");
        autoMode.setSelected(true);
        modeGroup.getToggles().addAll(autoMode, manualMode);

        HBox modeBox = new HBox();
        modeBox.setPadding(new Insets(5, 5, 5, 40));
        Button modeSubmitButton = new Button("submit");
        modeBox.getChildren().addAll(modeSubmitButton);
        box.getChildren().addAll(statusLabel, statusBox, modeLabel, autoMode, manualMode, modeBox);
        return box;
    }


    private Node createButtom() {
        GridPane gridPane = new GridPane();
        gridPane.setHgap(10);
        gridPane.setVgap(10);
        gridPane.setGridLinesVisible(false);
        //gridPane.setGridLinesVisible(true);
        gridPane.setPadding(new Insets(5, 10, 5, 10));
        Label gridLabel = new Label("Camera Parameters:");
        gridLabel.setStyle("-fx-font-size:large");
        Label zoomLabel = new Label("Zoom:");
        Slider zoomSlider = new Slider(-2, 2, 0);
        zoomSlider.setShowTickLabels(true);
        zoomSlider.setShowTickMarks(true);
        zoomSlider.setMajorTickUnit(1);
        zoomSlider.setMinorTickCount(1);
        gridPane.add(gridLabel, 0, 0, 3, 1);
        gridPane.add(zoomLabel, 0, 1);
        gridPane.add(zoomSlider, 1, 1, 3, 1);
        Button zoomSubmit = new Button("Submit");
        gridPane.add(zoomSubmit, 4, 1);

        gridPane.add(new Label("Image Size:"), 0, 2);
        TextField imageSizeField = new TextField();
        gridPane.add(imageSizeField, 2, 2);
        Button requestImageButton = new Button("Request");
        gridPane.add(requestImageButton, 4, 2);

        gridPane.add(new Label("Terminal:"), 5, 0);
        terminal.setText("> System Initialized\n");
        terminal.setPrefColumnCount(28);
        terminal.setPrefRowCount(10);
        terminal.setEditable(false);
        gridPane.add(terminal, 5, 1, 20, 10);
        return gridPane;
    }


    private SubScene createView() {
        viewCamera = new PerspectiveCamera(true);
        asteroidGroup.getChildren().add(viewCamera);
        SubScene scene = new SubScene(asteroidGroup, 600, 600);
        scene.setFill(Color.BLACK);
        return scene;
    }


    /**
     Convert all Asteroids to renderable Spheres and return them in a List

     @return List of Asteroid Spheres
     */
    private List<Node> getAsteroidNodes() {
        List<Node> nodeList = new ArrayList<>(lastFrame.length * 2);
        for (Asteroid a : lastFrame) {
            Sphere sphere = makeAsteroidSphere(a);
            nodeList.add(sphere);
        }
        return nodeList;
    }


    /**
     Make a Sphere representing some Asteroid

     @param a Asteroid to use as a basis

     @return a Sphere with the asteroid's ID drawn on it
     */
    private Sphere makeAsteroidSphere(Asteroid a) {
        Sphere s = new Sphere(a.size);
        PhongMaterial mat = new PhongMaterial(Color.BURLYWOOD);
        s.setTranslateX(a.getLoc().getX());
        s.setTranslateY(a.getLoc().getY());
        s.setMaterial(mat);
        s.setOnMouseClicked(event -> {
            terminal.appendText(String.format("> %s%n", a.toString()));
        });
        return s;
    }


    @Override
    public void newAsteroidData(AsteroidData[] asteroids, long timestamp) {
        lastFrame = asteroidsFromData(asteroids);
        processor.addAndAssign(lastFrame);
        newData = true;
    }


    /* Convert an AsteroidData array to an array of Asteroids prepared for the DebrisProcessor */
    private Asteroid[] asteroidsFromData(AsteroidData[] data) {
        Asteroid[] asteroids = new Asteroid[data.length];
        for (int i = 0; i < data.length; i++) {
            AsteroidData d = data[i];
            asteroids[i] = new Asteroid(d.getLoc(), 0, d.getSize());
        }
        return asteroids;
    }


    @Override
    public void newImageData(java.awt.Image img, long id) {
        /* TODO: Something meaningful here */
        System.out.println("Got new image!");
    }
>>>>>>> 1c735865
}<|MERGE_RESOLUTION|>--- conflicted
+++ resolved
@@ -1,13 +1,3 @@
-<<<<<<< HEAD
-import Util.Rock;
-import javafx.application.Application;
-import javafx.event.ActionEvent;
-import javafx.event.EventHandler;
-import javafx.geometry.Insets;
-import javafx.scene.*;
-import javafx.scene.control.*;
-import javafx.scene.input.ScrollEvent;
-=======
 import Commands.Asteroid;
 import Commands.AsteroidData;
 import Commands.IncomingListener;
@@ -15,36 +5,54 @@
 import Network.DummySat;
 import Processing.DebrisProcessor;
 import javafx.animation.AnimationTimer;
+import Util.Rock;
 import javafx.application.Application;
 import javafx.collections.ObservableList;
+import javafx.event.ActionEvent;
+import javafx.event.EventHandler;
 import javafx.geometry.Insets;
 import javafx.scene.*;
 import javafx.scene.control.*;
->>>>>>> 1c735865
+import javafx.scene.input.ScrollEvent;
 import javafx.scene.layout.BorderPane;
 import javafx.scene.layout.GridPane;
 import javafx.scene.layout.HBox;
 import javafx.scene.layout.VBox;
 import javafx.scene.paint.Color;
-<<<<<<< HEAD
-=======
 import javafx.scene.paint.PhongMaterial;
 import javafx.scene.shape.Sphere;
->>>>>>> 1c735865
 import javafx.stage.Stage;
 
 import java.util.ArrayList;
 import java.util.List;
 
 /**
-<<<<<<< HEAD
  * @author Sahba and Kathrina
  */
-public class SpaceRockGUI extends Application
+public class SpaceRockGUI extends Application implements IncomingListener
 {
   private PerspectiveCamera viewCamera;
-  private Group rockGroup;
+  private Group rockGroup = new Group();
   TextArea terminalText;
+
+    private final DebrisProcessor processor = new DebrisProcessor();
+    private final Connection netLink = new Connection();
+    private final DummySat satellite = new DummySat();
+    private Asteroid[] lastFrame = null;
+    private boolean newData = false;
+    private AnimationTimer timer = new AnimationTimer() {
+        @Override
+        public void handle(long now) {
+            if (newData) {
+                ObservableList<Node> children = rockGroup.getChildren();
+                children.clear();
+                children.add(viewCamera);
+                children.addAll(getAsteroidNodes());
+                newData = false;
+            }
+        }
+    };
+
 
   @Override
   public void start(Stage stage) throws Exception
@@ -58,7 +66,11 @@
         viewCamera.setTranslateZ(viewCamera.getTranslateZ() + event.getDeltaY());
       }
     });
-    BorderPane mainPane = new BorderPane(view);
+      satellite.start();
+      netLink.addIncomingListener(this);
+      netLink.connectToDummySat();
+      timer.start();
+      BorderPane mainPane = new BorderPane(view);
     mainPane.setRight(createLeftPane());
     mainPane.setBottom(createButtom());
     Scene scene = new Scene(mainPane);
@@ -69,171 +81,6 @@
     stage.show();
   }
 
-  private Node createLeftPane()
-  {
-    VBox box = new VBox(5);
-    box.setPadding(new Insets(5, 5, 5, 5));
-    Label statusLabel = new Label("  Connection Status:  ");
-    statusLabel.setStyle("-fx-font-size:large");
-    Button statusButton = new Button("Active");
-
-    HBox statusBox = new HBox();
-    statusBox.setPadding(new Insets(5, 5, 5, 40));
-    statusBox.getChildren().addAll(statusButton);
-
-    statusButton.setStyle("-fx-background-color: Green;-fx-font-size:large");
-
-    Label modeLabel = new Label("Operation Mode:");
-    modeLabel.setStyle("-fx-font-size:large");
-    ToggleGroup modeGroup = new ToggleGroup();
-    RadioButton autoMode = new RadioButton("Automatic");
-    RadioButton manualMode = new RadioButton("Manual");
-    autoMode.setSelected(true);
-    modeGroup.getToggles().addAll(autoMode, manualMode);
-
-    HBox modeBox = new HBox();
-    modeBox.setPadding(new Insets(5, 5, 5, 40));
-    Button modeSubmitButton = new Button("submit");
-    modeBox.getChildren().addAll(modeSubmitButton);
-    box.getChildren().addAll(statusLabel, statusBox, modeLabel, autoMode, manualMode, modeBox);
-    return box;
-  }
-
-  private Node createButtom()
-  {
-    GridPane gridPane = new GridPane();
-    gridPane.setHgap(10);
-    gridPane.setVgap(10);
-    gridPane.setGridLinesVisible(false);
-    //gridPane.setGridLinesVisible(true);
-    gridPane.setPadding(new Insets(5, 10, 5, 10));
-    Label gridLabel = new Label("Camera Parameters:");
-    gridLabel.setStyle("-fx-font-size:large");
-    Label zoomLabel = new Label("Zoom:");
-    Slider zoomSlider = new Slider(-2, 2, 0);
-    zoomSlider.setShowTickLabels(true);
-    zoomSlider.setShowTickMarks(true);
-    zoomSlider.setMajorTickUnit(1);
-    zoomSlider.setMinorTickCount(1);
-    gridPane.add(gridLabel, 0, 0, 3, 1);
-    gridPane.add(zoomLabel, 0, 1);
-    gridPane.add(zoomSlider, 1, 1, 3, 1);
-    Button zoomSubmit = new Button("Submit");
-    gridPane.add(zoomSubmit, 4, 1);
-
-    gridPane.add(new Label("Image Size:"), 0, 2);
-    TextField imageSizeField = new TextField();
-    gridPane.add(imageSizeField, 2, 2);
-    Button requestImageButton = new Button("Request");
-    gridPane.add(requestImageButton, 4, 2);
-
-    gridPane.add(new Label("Terminal:"), 5, 0);
-
-    terminalText = new TextArea("$>System Initialized\n$>");
-    terminalText.setPrefColumnCount(20);
-    terminalText.setPrefRowCount(10);
-    terminalText.setEditable(false);
-    gridPane.add(terminalText, 5, 1, 20, 10);
-    Button clearButton = new Button("Clear Terminal");
-    clearButton.setOnAction(new EventHandler<ActionEvent>()
-    {
-      @Override
-      public void handle(ActionEvent event)
-      {
-        terminalText.setText("$>");
-      }
-    });
-    gridPane.add(clearButton,8,11);
-    return gridPane;
-  }
-
-  private SubScene createView()
-  {
-    viewCamera = new PerspectiveCamera(false);
-    rockGroup = new Group();
-    Group root = new Group();
-    Rock sphere = new Rock(1, 5, 200, 50, 10, 50);
-    Rock sphere2 = new Rock(2, 15, 10, 0, 10, 25);
-    sphere.setImage("file:resources/1.jpg");
-    sphere2.setImage("file:resources/2.png");
-
-    viewCamera.setTranslateZ(-100);
-    addObject(sphere);
-    addObject(sphere2);
-    root.getChildren().addAll(viewCamera, rockGroup);
-    SubScene scene = new SubScene(root, 600, 600);
-    scene.setFill(Color.BLACK);
-    //viewCamera.setFarClip(1000);
-    scene.setCamera(viewCamera);
-    return scene;
-  }
-
-  void addObject(Rock rock)
-  {
-    rockGroup.getChildren().addAll(rock);
-  }
-
-  /**
-   * @param args the command line arguments
-   */
-  public static void main(String[] args)
-  {
-    launch(args);
-  }
-=======
- @author Sahba and Kathrina */
-public class SpaceRockGUI extends Application implements IncomingListener {
-
-    private final DebrisProcessor processor = new DebrisProcessor();
-    private final Connection netLink = new Connection();
-    private final DummySat satellite = new DummySat();
-    /* Camera and Group here persist for rendering of Asteroids.  They're updated in
-     * the AnimationTimer */
-    private PerspectiveCamera viewCamera;
-    private Group asteroidGroup = new Group();
-    private Asteroid[] lastFrame = null;
-    private boolean newData = false;
-    private TextArea terminal = new TextArea();
-
-    private AnimationTimer timer = new AnimationTimer() {
-        @Override
-        public void handle(long now) {
-            if (newData) {
-                ObservableList<Node> children = asteroidGroup.getChildren();
-                children.clear();
-                children.add(viewCamera);
-                children.addAll(getAsteroidNodes());
-                newData = false;
-            }
-        }
-    };
-
-
-    /**
-     @param args the command line arguments
-     */
-    public static void main(String[] args) {
-        launch(args);
-    }
-
-
-    @Override
-    public void start(Stage stage) throws Exception {
-        //Parent root = FXMLLoader.load(getClass().getResource("SpaceRockGUI.fxml"));
-
-        satellite.start();
-        netLink.addIncomingListener(this);
-        netLink.connectToDummySat();
-        timer.start();
-
-        BorderPane mainPane = new BorderPane(createView());
-        mainPane.setRight(createLeftPane());
-        mainPane.setBottom(createButtom());
-        Scene scene = new Scene(mainPane);
-        stage.setScene(scene);
-        stage.setTitle("Space Rock Control Center");
-        stage.show();
-    }
 
 
     private Node createLeftPane() {
@@ -293,20 +140,31 @@
         Button requestImageButton = new Button("Request");
         gridPane.add(requestImageButton, 4, 2);
 
-        gridPane.add(new Label("Terminal:"), 5, 0);
-        terminal.setText("> System Initialized\n");
-        terminal.setPrefColumnCount(28);
-        terminal.setPrefRowCount(10);
-        terminal.setEditable(false);
-        gridPane.add(terminal, 5, 1, 20, 10);
-        return gridPane;
-    }
+    gridPane.add(new Label("Terminal:"), 5, 0);
+
+    terminalText = new TextArea("$>System Initialized\n$>");
+    terminalText.setPrefColumnCount(20);
+    terminalText.setPrefRowCount(10);
+    terminalText.setEditable(false);
+    gridPane.add(terminalText, 5, 1, 20, 10);
+    Button clearButton = new Button("Clear Terminal");
+    clearButton.setOnAction(new EventHandler<ActionEvent>()
+    {
+      @Override
+      public void handle(ActionEvent event)
+      {
+        terminalText.setText("$>");
+      }
+    });
+    gridPane.add(clearButton,8,11);
+    return gridPane;
+  }
 
 
     private SubScene createView() {
         viewCamera = new PerspectiveCamera(true);
-        asteroidGroup.getChildren().add(viewCamera);
-        SubScene scene = new SubScene(asteroidGroup, 600, 600);
+        rockGroup.getChildren().add(viewCamera);
+        SubScene scene = new SubScene(rockGroup, 600, 600);
         scene.setFill(Color.BLACK);
         return scene;
     }
@@ -341,7 +199,7 @@
         s.setTranslateY(a.getLoc().getY());
         s.setMaterial(mat);
         s.setOnMouseClicked(event -> {
-            terminal.appendText(String.format("> %s%n", a.toString()));
+            terminalText.appendText(String.format("> %s%n", a.toString()));
         });
         return s;
     }
@@ -371,5 +229,4 @@
         /* TODO: Something meaningful here */
         System.out.println("Got new image!");
     }
->>>>>>> 1c735865
 }