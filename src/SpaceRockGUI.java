--- conflicted
+++ resolved
@@ -26,133 +26,6 @@
 import java.util.List;
 
 /**
-<<<<<<< HEAD
- * @author Sahba and Kathrina
- */
-public class SpaceRockGUI extends Application
-{
-  private PerspectiveCamera viewCamera;
-
-  @Override
-  public void start(Stage stage) throws Exception
-  {
-    //Parent root = FXMLLoader.load(getClass().getResource("SpaceRockGUI.fxml"));
-
-    BorderPane mainPane = new BorderPane(createView());
-    mainPane.setRight(createLeftPane());
-    mainPane.setBottom(createButtom());
-    Scene scene = new Scene(mainPane);
-    stage.setScene(scene);
-    stage.setTitle("Space Rock Control Center");
-    stage.show();
-  }
-
-  private Node createLeftPane()
-  {
-    VBox box = new VBox(5);
-    box.setPadding(new Insets(10, 10, 10, 10));
-    Label statusLabel = new Label("  Connection Status:  ");
-    statusLabel.setStyle("-fx-font-size:large");
-    Button statusButton = new Button("Active");
-
-    HBox statusBox = new HBox();
-    statusBox.setPadding(new Insets(5, 5, 5, 40));
-    statusBox.getChildren().addAll(statusButton);
-
-    statusButton.setStyle("-fx-background-color: Green;-fx-font-size:large");
-
-    Label modeLabel = new Label("Operation Mode:");
-    modeLabel.setStyle("-fx-font-size:large");
-    ToggleGroup modeGroup = new ToggleGroup();
-    RadioButton autoMode = new RadioButton("Automatic");
-    RadioButton manualMode = new RadioButton("Manual");
-    autoMode.setSelected(true);
-    modeGroup.getToggles().addAll(autoMode, manualMode);
-
-    HBox modeBox = new HBox();
-    modeBox.setPadding(new Insets(5, 5, 5, 40));
-    Button modeSubmitButton = new Button("submit");
-    modeBox.getChildren().addAll(modeSubmitButton);
-    box.getChildren().addAll(statusLabel, statusBox, modeLabel, autoMode, manualMode, modeBox);
-    return box;
-  }
-
-  /**
-   *
-   * @return
-   */
-  private Node createButtom()
-  {
-    GridPane gridPane = new GridPane();
-    gridPane.setHgap(10);
-    gridPane.setVgap(10);
-    gridPane.setGridLinesVisible(false);
-    //gridPane.setGridLinesVisible(true);
-    gridPane.setPadding(new Insets(5, 10, 5, 10));
-    Label gridLabel = new Label("Camera Parameters:");
-    gridLabel.setStyle("-fx-font-size:large");
-    Label zoomLabel = new Label("Zoom:");
-    Slider zoomSlider = new Slider(-2, 2, 0);
-    zoomSlider.setShowTickLabels(true);
-    zoomSlider.setShowTickMarks(true);
-    zoomSlider.setMajorTickUnit(1);
-    zoomSlider.setMinorTickCount(1);
-    gridPane.add(gridLabel, 0, 0, 3, 1);
-    gridPane.add(zoomLabel, 0, 1);
-    gridPane.add(zoomSlider, 1, 1, 3, 1);
-    Button zoomSubmit = new Button("Submit");
-    gridPane.add(zoomSubmit, 4, 1);
-
-    gridPane.add(new Label("Image Size:"), 0, 2);
-    TextField imageSizeField = new TextField();
-    gridPane.add(imageSizeField, 2, 2);
-    //Button requestImageButton = new Button("Request");
-    //gridPane.add(requestImageButton, 4, 2);
-
-    gridPane.add(new Label("Terminal:"),5,0);
-    TextArea terminalText=new TextArea("$>System Initialized\n$>");
-    terminalText.setPrefColumnCount(20);
-    terminalText.setPrefRowCount(10);
-    terminalText.setEditable(false);
-    gridPane.add(terminalText,5,1,20,10);
-    return gridPane;
-  }
-
-  /**
-   * This section sets up the sub scene which renders the
-   * 3D image objects.
-   * @return void
-   */
-  private SubScene createView()
-  {
-    viewCamera = new PerspectiveCamera(true);
-    Group root = new Group();
-    Sphere sphere = new Sphere(30);
-    Sphere sphere2 = new Sphere(40);
-
-    sphere.getTransforms().addAll(new Translate(300, 400, 10));
-    PhongMaterial s1Material=new PhongMaterial();
-    s1Material.setDiffuseMap(new Image("file:resources/2.png"));
-    sphere.setMaterial(s1Material);
-    sphere2.getTransforms().addAll(new Translate(100, 40, 20));
-    PhongMaterial m = new PhongMaterial();
-    m.setDiffuseMap(new Image("file:resources/1.jpg"));
-    sphere2.setMaterial(m);
-    viewCamera.setTranslateZ(-10);
-    root.getChildren().addAll(viewCamera, sphere, sphere2);
-    SubScene scene = new SubScene(root, 600, 600);
-    scene.setFill(Color.BLACK);
-    return scene;
-  }
-
-  /**
-   * @param args the command line arguments
-   */
-  public static void main(String[] args)
-  {
-    launch(args);
-  }
-=======
  @author Sahba and Kathrina */
 public class SpaceRockGUI extends Application implements IncomingListener {
     private final DebrisProcessor processor = new DebrisProcessor();
@@ -335,7 +208,6 @@
         return asteroids;
     }
 
->>>>>>> 1de97ad0
 
     @Override
     public void newImageData(java.awt.Image img, long id) {
