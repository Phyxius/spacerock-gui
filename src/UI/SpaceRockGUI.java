package UI;


import Commands.Asteroid;
import Commands.AsteroidData;
import Commands.IncomingListener;
import Network.Connection;
import Network.DummySat;
import Processing.DebrisProcessor;
import javafx.animation.AnimationTimer;
import javafx.application.Application;
import javafx.beans.value.ObservableValue;
import javafx.collections.ObservableList;
import javafx.event.ActionEvent;
import javafx.event.EventHandler;
import javafx.geometry.Insets;
import javafx.geometry.Pos;
import javafx.scene.*;
import javafx.scene.control.*;
import javafx.scene.input.MouseEvent;
import javafx.scene.input.ScrollEvent;
import javafx.scene.layout.BorderPane;
import javafx.scene.layout.GridPane;
import javafx.scene.layout.HBox;
import javafx.scene.layout.VBox;
import javafx.scene.paint.Color;
import javafx.scene.paint.PhongMaterial;
import javafx.scene.shape.Sphere;
import javafx.stage.Stage;
import javafx.util.StringConverter;
import javafx.fxml.FXMLLoader;
import java.io.IOException;
import java.util.ArrayList;
import java.util.Calendar;
import java.util.Date;
import java.util.List;

/**
 * @author Sahba and Kathrina
 */
public class SpaceRockGUI extends Application implements IncomingListener
{
    private static final int CAMERA_ZOOM_COEF = 150;
    private static final int MAIN_PANE_H = 400;
    private static final double MAIN_PANE_W = 600;
    private static final int DEFAULT_SECTOR_WIDTH = 200;
    private static final int DEFAULT_SECTOR_HEIGHT = 200;
    private final DebrisProcessor processor = new DebrisProcessor();
    private final Connection netLink = new Connection();
    private final DummySat satellite = new DummySat();
    private TextArea terminalText;
    private PerspectiveCamera viewCamera;
    private Group rockGroup = new Group();
    private Asteroid[] lastFrame = null;
    private boolean newData = false;
    private double x0 = 0;
    private double y0 = 0;
    private Slider zoomSlider = new Slider(-5, 5, 0);
<<<<<<< HEAD
    private SpaceRockFXMLController fxmlController = new SpaceRockFXMLController();
    private boolean popup = false;
    private AnimationTimer timer = new AnimationTimer() {
=======
    boolean onOff = false;
    boolean manualAuto = false;
    int zoom = 0;

    private AnimationTimer timer = new AnimationTimer()
    {
>>>>>>> d1e6bcb8
        @Override
        public void handle(long now)
        {
            if (newData)
            {
                ObservableList<Node> children = rockGroup.getChildren();
                children.clear();
                children.add(viewCamera);
                children.addAll(getAsteroidNodes());
                newData = false;
            }
        }
    };


    public static void main(String[] args)
    {
        launch(args);

    }


    @Override
    public void start(Stage stage) throws Exception
    {
        SubScene view = createView();
        satellite.start();
        netLink.addIncomingListener(this);
        netLink.connectToDummySat();
        netLink.sendCameraSpec(0, DEFAULT_SECTOR_HEIGHT, DEFAULT_SECTOR_WIDTH, false, false);//starting the camera off and in automatic mode
        timer.start();
        BorderPane mainPane = new BorderPane(view);
        mainPane.setMaxHeight(600);
        mainPane.setMaxWidth(800);
        mainPane.setPadding(new Insets(0, 10, 10, 10));

        if (popup) {
        }

        mainPane.setRight(createRightPane());
        mainPane.setBottom(createButton());
        Scene scene = new Scene(mainPane);
        stage.setScene(scene);
        stage.setTitle("Space Rock Control Center");
        stage.isResizable();
        //set textarea here
        view.setOnScroll((ScrollEvent event) ->
            zoomSlider.adjustValue(zoomSlider.getValue() + event
                .getDeltaY() /
                100));
        view.setOnMousePressed((MouseEvent ev) ->
        {
            x0 = ev.getX();
            y0 = ev.getY();
        });

        view.setOnMouseDragged(e ->
        {
            final double baseDist = (MAIN_PANE_H / 2) /
                Math.tan(Math.toRadians(viewCamera.getFieldOfView() / 2));
            final double curDist = baseDist - viewCamera.getTranslateZ();
            final double viewLen = curDist *
                Math.tan(Math.toRadians(viewCamera.getFieldOfView() / 2));
            final double factorH = viewLen / (MAIN_PANE_H / 2);
            final double factorW = viewLen / (MAIN_PANE_W / 2);

            viewCamera.setTranslateX(viewCamera.getTranslateX() + (x0 - e.getX()) * factorW);
            viewCamera.setTranslateY(viewCamera.getTranslateY() + (y0 - e.getY()) * factorH);
            x0 = e.getX();
            y0 = e.getY();
        });
        stage.show();
    }


    private Node createRightPane()
    {
    /*Terminal design section-- design status labels, console and button*/
        VBox connectionStatusVbox = new VBox(10);

        connectionStatusVbox.setPadding(new Insets(0, 5, 0, 0));
        Label statusLabel = new Label("               Connection Status    ");
        statusLabel
            .setStyle("-fx-font-size: 14pt; -fx-font-family: calibri; -fx-font-weight: bold");
        Button statusButton = new Button("Active");


        BorderPane statusBox = new BorderPane();
        statusBox.setCenter(statusButton);
        statusButton.setStyle("-fx-background-color: #1ccc31;-fx-font-size:large");

        HBox labelBox = new HBox();
        HBox indicatorBox = new HBox();
        indicatorBox.setPadding(new Insets(0, 0, 0, 100));
        HBox terminalBox = new HBox();
        HBox buttonBox = new HBox();
        buttonBox.setPadding(new Insets(0, 100, 0, 85));

        terminalText = new TextArea("$>System Initialized\n");
        terminalText.setPrefColumnCount(20);
        terminalText.setPrefRowCount(10);
        terminalText.setEditable(false);

        Button clearButton = new Button("Clear Terminal");
        clearButton.setOnAction(event -> terminalText.setText("$>"));


        labelBox.getChildren().addAll(statusLabel);
        labelBox.setStyle("-fx-border-color: black");

        indicatorBox.getChildren().add(statusButton);
        terminalBox.getChildren().addAll(terminalText);
        buttonBox.getChildren().addAll(clearButton);

        connectionStatusVbox.getChildren().addAll(labelBox, indicatorBox, terminalBox, buttonBox);




    /* camera controls section*/
        VBox camLabelsVbox = new VBox(10);
        VBox box = new VBox(10);
        box.setPadding(new Insets(5, 5, 5, 5));


        Label camControlLabel = new Label("  Camera Controls  ");

        HBox camLabelBox = new HBox();
        camLabelBox.setStyle("-fx-border-color: black");
        camLabelBox.setPadding(new Insets(0, 0, 5, 55));

        camControlLabel
            .setStyle("-fx-font-size: 14pt; -fx-font-family: calibri; -fx-font-weight: bold");
        camLabelBox.getChildren().add(camControlLabel);
        Label imgDetailLabel = new Label("Image Details ");
        imgDetailLabel.setUnderline(true);
        imgDetailLabel
            .setStyle("-fx-font-size: 11pt; -fx-font-family: calibri; -fx-font-weight: bold");
        HBox camZoomBox = new HBox(5);
        HBox secOverlapBox = new HBox(5);
        HBox secSizeBox = new HBox(5);
        VBox imgDetailBox = new VBox(5);
        imgDetailBox.setPadding(new Insets(10, 5, 5, 15));

        Label camZoomLabel = new Label("Zoom");
        camZoomLabel.setStyle("-fx-font-size:9pt");

        Slider camZoomSlider = new Slider(0, 3, 0);
        camZoomSlider.setShowTickLabels(true);
        camZoomSlider.setShowTickMarks(true);
        camZoomSlider.setMajorTickUnit(1);
        camZoomSlider.setMinorTickCount(0);
        camZoomSlider.setSnapToTicks(true);
        camZoomSlider.setLabelFormatter(new StringConverter<Double>()
        {
            @Override
            public String toString(Double n)
            {
                if (n < 1) return "x0";
                if (n < 2) return "x2";
                if (n < 3) return "x4";

                return "x8";
            }

            @Override
            public Double fromString(String s)
            {
                switch (s)
                {
                    case "x0":
                        return 0d;
                    case "x2":
                        return 1d;
                    case "x4":
                        return 2d;
                    case "x8":
                        return 3d;

                    default:
                        return 3d;
                }
            }
        });

        Label overlapLabel = new Label("Section Overlap");
        overlapLabel.setStyle("-fx-font-size:9pt");
        TextField overlapTextField = new TextField();
        overlapTextField.setPrefWidth(30);

        Label pxLabel = new Label("px");
        Label pxLabel2 = new Label("px");
        Label secSizeLabel = new Label("Section Size");
        secSizeLabel.setStyle("-fx-font-size:9pt");

        TextField secTextField = new TextField();
        secTextField.setPrefWidth(30);
        secSizeLabel.setPadding(new Insets(0, 0, 20, 0));


        camZoomBox.getChildren().addAll(camZoomLabel, camZoomSlider);
        secOverlapBox.getChildren().addAll(overlapLabel, overlapTextField, pxLabel);
        secSizeBox.getChildren().addAll(secSizeLabel, secTextField, pxLabel2);
        imgDetailBox.getChildren().addAll(camZoomBox, secOverlapBox, secSizeBox);

        ////////////////////////////////
        Label modeLabel = new Label("Image Capture Mode:");
        modeLabel.setStyle("-fx-font-size: 11pt; -fx-font-family: calibri; -fx-font-weight: bold");
        modeLabel.setUnderline(true);
        /* style radio buttons*/
        ToggleGroup modeGroup = new ToggleGroup();
        RadioButton autoMode = new RadioButton("Automatic");
        autoMode.setStyle("-fx-font-size:9pt");
        RadioButton manualMode = new RadioButton("Manual");
        manualMode.setStyle("-fx-font-size:9pt");
        autoMode.setSelected(true);
        modeGroup.getToggles().addAll(autoMode, manualMode);

        Label onOffLabel = new Label("Camera On/Off:");
        onOffLabel.setStyle("-fx-font-size: 11pt; -fx-font-family: calibri; -fx-font-weight: bold");
        onOffLabel.setUnderline(true);
        ToggleGroup onOffGroup = new ToggleGroup();
        RadioButton cameraOn = new RadioButton("On");
        cameraOn.setStyle("-fx-font-size:9pt");
        RadioButton cameraOff = new RadioButton("Off");
        cameraOff.setStyle("-fx-font-size:9pt");
        cameraOff.setSelected(true);
        onOffGroup.getToggles().addAll(cameraOn, cameraOff);

        Button takePicture = new Button("Take Picture");
        takePicture.setDisable(true);
        takePicture.setOnAction(new EventHandler<ActionEvent>()
        {
            @Override
            public void handle(ActionEvent e)
            {
                try
                {
                    netLink.sendCameraSpec(zoom, DEFAULT_SECTOR_HEIGHT, DEFAULT_SECTOR_WIDTH, onOff, manualAuto);
                }
                catch (IOException e1)
                {
                    e1.printStackTrace();
                }
            }
        });

        HBox modeBox = new HBox();
        modeBox.setPadding(new Insets(5, 5, 5, 90));
        Button modeSubmitButton = new Button("submit");
        modeSubmitButton.setOnAction(new EventHandler<ActionEvent>()
        {
            @Override
            public void handle(ActionEvent e)
            {
                onOff = ((RadioButton) onOffGroup.getSelectedToggle()).getText().equals("On") ? true : false;
                manualAuto = ((RadioButton) modeGroup.getSelectedToggle()).getText().equals("Manual") ? true : false;
                zoom = (int) zoomSlider.getMajorTickUnit();
                try
                {
                    netLink.sendCameraSpec(zoom, DEFAULT_SECTOR_HEIGHT, DEFAULT_SECTOR_WIDTH, onOff, manualAuto);
                }
                catch (IOException e1)
                {
                    e1.printStackTrace();
                }
                takePicture.setDisable(!manualAuto);
                System.out.println("On/Off: " + onOff + " Mode: " + manualMode + " Zoom: " + zoom);
            }
        });

        modeBox.getChildren().addAll(modeSubmitButton);


        VBox modeVbox = new VBox(5);
        modeVbox.setPadding(new Insets(0, 5, 5, 15));
        modeVbox.getChildren().addAll(modeLabel, autoMode, manualMode, takePicture, onOffLabel, cameraOn, cameraOff, modeBox);
        ////////////////////////


        // add all components to right pane
        //box.setMaxWidth(275);
        camLabelsVbox.getChildren().addAll(imgDetailLabel, imgDetailBox);
        box.getChildren()
            .addAll(connectionStatusVbox, camLabelBox, camLabelsVbox, modeVbox);
        box.setStyle("-fx-border-color: black");


        box.setPrefHeight(600);
        return box;
    }


    private Node createButton()
    {
        GridPane gridPane = new GridPane();
        gridPane.setHgap(0);
        gridPane.setVgap(0);
        gridPane.setGridLinesVisible(false);
        //gridPane.setGridLinesVisible(true);
        gridPane.setPadding(new Insets(0, 0, 0, 150));


        /////////////////////////////frame zoom links here/////////////
        VBox framePanelVBox = new VBox(5);
        HBox framePanelHBox = new HBox(25);
        Label gridLabel = new Label("Frame Controls");
        gridLabel.setStyle("-fx-font-size: 14pt; -fx-font-family: calibri; -fx-font-weight: bold");
        HBox frameZoomBox = new HBox();
        frameZoomBox.setAlignment(Pos.CENTER);
        HBox frameZoomElements = new HBox();
        Label zoomLabel = new Label("Frame Zoom:");
        zoomLabel.setStyle("-fx-font-size: 9pt; ");

        zoomSlider.setShowTickLabels(true);
        zoomSlider.setShowTickMarks(true);
        zoomSlider.setMajorTickUnit(1);
        zoomSlider.setMinorTickCount(1);

        //create buttons and add to grid pane
        GridPane frameButtons = new GridPane();
        Button upButton = new Button("Up");
        Button downButton = new Button("Down");
        Button leftButton = new Button("Left");
        Button rightButton = new Button("Right");
        rightButton.setPrefWidth(55);
        upButton.setPrefWidth(55);
        downButton.setPrefWidth(55);
        leftButton.setPrefWidth(55);
        leftButton.setStyle("-fx-font-size:8pt");
        upButton.setStyle("-fx-font-size:8pt");
        downButton.setStyle("-fx-font-size:8pt");
        rightButton.setStyle("-fx-font-size:8pt");

        frameButtons.add(upButton, 2, 1);
        frameButtons.add(downButton, 2, 3);
        frameButtons.add(rightButton, 3, 2);
        frameButtons.add(leftButton, 1, 2);
        frameButtons.setPadding(new Insets(1, 1, 1, 1));


        frameZoomElements.getChildren().addAll(zoomLabel, zoomSlider);
        framePanelHBox.getChildren().addAll(frameZoomElements, frameButtons);
        framePanelHBox.setPadding(new Insets(0, 0, 40, 0)); //padding from screen bottom
        framePanelVBox.getChildren().addAll(gridLabel, framePanelHBox);
        frameZoomBox.getChildren().addAll(framePanelVBox);
        gridPane.add(frameZoomBox, 1, 1);
        gridPane.setStyle("-fx-border-color: black");
        zoomSlider.valueProperty().addListener(

            (ObservableValue<? extends Number> observable, Number oldValue, Number newValue) ->
            {

                viewCamera.setTranslateZ(viewCamera.getTranslateZ() +
                    (newValue.doubleValue() - oldValue.doubleValue()) *
                        CAMERA_ZOOM_COEF);

            });
        return gridPane;
    }


    private SubScene createView()
    {
        viewCamera = new PerspectiveCamera(false);
        rockGroup.getChildren().add(viewCamera);

        SubScene scene = new SubScene(rockGroup, MAIN_PANE_W, MAIN_PANE_H);
        scene.setFill(Color.BLACK);
        scene.setCamera(viewCamera);
        viewCamera.setTranslateZ(-500);
        return scene;
    }


    /**
     * Convert all Asteroids to renderable Spheres and return them in a List
     *
     * @return List of Asteroid Spheres
     */
    private List<Node> getAsteroidNodes()
    {
        List<Node> nodeList = new ArrayList<>(lastFrame.length * 2);
        for (Asteroid a : lastFrame)
        {
            Sphere sphere = makeAsteroidSphere(a);
            nodeList.add(sphere);
        }
        return nodeList;
    }


    /**
     * Make a Sphere representing some Asteroid
     *
     * @param a Asteroid to use as a basis
     * @return a Sphere with the asteroid's ID drawn on it
     */
    private Sphere makeAsteroidSphere(Asteroid a)
    {
        Sphere s = new Sphere(a.size);
        PhongMaterial mat = new PhongMaterial(Color.BURLYWOOD);
        s.setTranslateX(a.getLoc().getX());
        s.setTranslateY(a.getLoc().getY());
        s.setMaterial(mat);
        s.setOnMouseEntered(event ->
<<<<<<< HEAD
                            {
                                terminalText.appendText(String.format("$> %s%n", a.toString()));
                                fxmlController.setData(a.size);
                                FXMLLoader loader = new FXMLLoader(getClass().getResource("SpaceRockPopup.fxml"));
                                Scene newScene;
                                try {
                                    newScene = new Scene(loader.load());
                                } catch (IOException ex) {
                                    // TODO: handle error
                                    return;
                                }

                                Stage inputStage = new Stage();
                                inputStage.setScene(newScene);
                                inputStage.showAndWait();
                            });
        s.setOnMouseClicked(mouseEvent ->
        {
            fxmlController.setData(a.size);
            FXMLLoader loader = new FXMLLoader(getClass().getResource("SpaceRockPopup.fxml"));
            Scene newScene;
            try {
                newScene = new Scene(loader.load());
            } catch (IOException ex) {
                // TODO: handle error
                return;
            }

            Stage inputStage = new Stage();
            inputStage.setScene(newScene);
            inputStage.showAndWait();

=======
        {
            terminalText.appendText(String.format("$> %s%n", a.toString()));
>>>>>>> d1e6bcb8
        });
        return s;
    }


    @Override
    public void newAsteroidData(AsteroidData[] asteroids, long timestamp)
    {
        lastFrame = asteroidsFromData(asteroids);
        processor.addAndAssign(lastFrame);

        newData = true;
    }


    /* Convert an AsteroidData array to an array of Asteroids prepared for the DebrisProcessor */
    private Asteroid[] asteroidsFromData(AsteroidData[] data)
    {
        Asteroid[] asteroids = new Asteroid[data.length];
        for (int i = 0; i < data.length; i++)
        {
            AsteroidData d = data[i];
            asteroids[i] = new Asteroid(d.getLoc(), d.getID(), d.getSize(), Calendar.getInstance());
        }
        return asteroids;
    }


    @Override
    public void newImageData(java.awt.Image img, long id)
    {
        /* TODO: Something meaningful here */
        System.out.println("Got new image!");
    }
}<|MERGE_RESOLUTION|>--- conflicted
+++ resolved
@@ -56,18 +56,14 @@
     private double x0 = 0;
     private double y0 = 0;
     private Slider zoomSlider = new Slider(-5, 5, 0);
-<<<<<<< HEAD
-    private SpaceRockFXMLController fxmlController = new SpaceRockFXMLController();
-    private boolean popup = false;
-    private AnimationTimer timer = new AnimationTimer() {
-=======
     boolean onOff = false;
     boolean manualAuto = false;
     int zoom = 0;
+    private SpaceRockFXMLController fxmlController = new SpaceRockFXMLController();
+
 
     private AnimationTimer timer = new AnimationTimer()
     {
->>>>>>> d1e6bcb8
         @Override
         public void handle(long now)
         {
@@ -104,8 +100,6 @@
         mainPane.setMaxWidth(800);
         mainPane.setPadding(new Insets(0, 10, 10, 10));
 
-        if (popup) {
-        }
 
         mainPane.setRight(createRightPane());
         mainPane.setBottom(createButton());
@@ -474,7 +468,6 @@
         s.setTranslateY(a.getLoc().getY());
         s.setMaterial(mat);
         s.setOnMouseEntered(event ->
-<<<<<<< HEAD
                             {
                                 terminalText.appendText(String.format("$> %s%n", a.toString()));
                                 fxmlController.setData(a.size);
@@ -507,10 +500,6 @@
             inputStage.setScene(newScene);
             inputStage.showAndWait();
 
-=======
-        {
-            terminalText.appendText(String.format("$> %s%n", a.toString()));
->>>>>>> d1e6bcb8
         });
         return s;
     }
